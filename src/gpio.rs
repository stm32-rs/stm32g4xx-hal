--- conflicted
+++ resolved
@@ -257,13 +257,9 @@
                 type Parts = Parts;
 
                 fn split(self, rcc: &mut Rcc) -> Parts {
-<<<<<<< HEAD
-                    rcc.rb.ahb2enr().modify(|_, w| w.$iopxenr().set_bit());
-=======
                     $GPIOX::enable(&rcc.rb);
                     $GPIOX::reset(&rcc.rb);
 
->>>>>>> 2e7e5c16
                     Parts {
                         $(
                             $pxi: $PXi { _mode: PhantomData },
